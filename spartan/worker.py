--- conflicted
+++ resolved
@@ -86,6 +86,7 @@
     hostname = socket.gethostname()
     self._server = rpc.listen_on_random_port(hostname)
     self._server.register_object(self)
+
     if FLAGS.profile_worker:
       self._server._socket._event_loop.enable_profiling()
 
@@ -270,11 +271,7 @@
     if FLAGS.profile_worker:
       try:
         os.system('mkdir -p ./_worker_profiles/')
-<<<<<<< HEAD
         stats = pstats.Stats(self._server._socket._event_loop.profiler, self._kernel_prof)
-=======
-        stats = pstats.Stats(self._kernel_prof)
->>>>>>> bb631b18
         stats.dump_stats('./_worker_profiles/%d' % self.id)
       except Exception, ex:
         print 'Failed to write profile.', ex
