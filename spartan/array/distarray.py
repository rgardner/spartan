#!/usr/bin/env python

import itertools
import collections
import traceback

import scipy.sparse
import numpy as np

from . import tile, extent
from .. import util, core, blob_ctx, rpc, sparse
from ..core import LocalKernelResult
from ..util import Assert
from ..config import FLAGS
from .. import master

# number of elements per tile
DEFAULT_TILE_SIZE = 100000

def take_first(a,b):
  return a

def good_tile_shape(shape, num_shards=-1):
  ''' Compute a tile_shape (tile_hint) for the array.

  Args:
    shape: tuple. the array's shape.

  Returns:
    list: tile_shape for the array
  '''
  if num_shards != -1:
    tile_size = np.prod(shape) / num_shards
  else:
    tile_size = DEFAULT_TILE_SIZE

  # fill up dimensions...
  tile_shape = [1] * len(shape)
  idx = len(shape) - 1
  while tile_size > 1:
    tile_shape[idx] = min(shape[idx], tile_size)
    tile_size /= shape[idx]
    idx -= 1

  return tile_shape

def compute_splits(shape, tile_hint):
  ''' Based on tile_hint to compute splits for each dimension of the array of shape ``shape``

  Args:
    shape: tuple. the array's shape.
    tile_hint: tuple indicating the desired tile shape.

  Returns:
    list: splits for each dimension.
  '''
  splits = [None] * len(shape)
  for dim in range(len(shape)):
    dim_splits = []
    step = tile_hint[dim]
    #Assert.le(step, shape[dim])
    for i in range(0, shape[dim], step):
      dim_splits.append((i, min(shape[dim],  i + step)))
    splits[dim] = dim_splits

  return splits

def compute_extents(shape, tile_hint=None, num_shards=-1):
  '''Split an array of shape ``shape`` into `Extent`s. Each extent contains roughly `TILE_SIZE` elements if num_shards is -1.
 
  Args:
    shape: tuple. the array's shape.
    tile_hint: tuple indicating the desired tile shape.

  Returns:
    list: list of `Extent`
  '''

  util.log_debug('Splitting %s %s %s', shape, tile_hint, num_shards)

  # try to make reasonable tiles
  if len(shape) == 0:
    return { extent.create([], [], ()) :  0 }

  if tile_hint is None:
    tile_hint = good_tile_shape(shape, num_shards)
  else:
    Assert.eq(len(tile_hint), len(shape),
              '#dimensions in tile hint does not match shape %s vs %s' %
              (tile_hint, shape))

  splits = compute_splits(shape, tile_hint)

  result = {}
  idx = 0
  for slc in itertools.product(*splits):
    if num_shards != -1:
      idx = idx % num_shards
      
    ul, lr = zip(*slc)
    ex = extent.create(ul, lr, shape)
    result[ex] = idx
    idx += 1
  
  return result

def _tile_mapper(tile_id, blob, array=None, user_fn=None, **kw):
  '''Invoke ``user_fn`` on ``blob``, and construct tiles from the results.'''
  ex = array.extent_for_blob(tile_id)
  return user_fn(ex, **kw)


class DistArray(object):
  '''The interface required for distributed arrays.
  
  A distributed array should support:
  
     * ``fetch(ex)`` to fetch data
     * ``update(ex, data)`` to combine an update with existing data
     * ``foreach_tile(fn, kw)``
  '''

  def fetch(self, ex):
    '''Fetch the region specified by extent from this array.
    
    Args:
      ex (Extent): Region to fetch
    
    Returns:
      np.ndarray: Data from region.
    
    '''
    raise NotImplementedError

  def update(self, ex, data):
    raise NotImplementedError
  
  def foreach_tile(self, mapper_fn, kw):
    raise NotImplementedError

  def real_size(self):
    '''The actual number of elements contained by this array.

    Broadcast objects "pretend" to have a larger size than they actually do.
    For mapping across data, we want to ignore this.
    '''
    return np.prod(self.shape)

  def __repr__(self):
    return '%s(id=%s, shape=%s, dtype=%s)' % (self.__class__.__name__, id(self), self.shape, self.dtype)
  
  def __setitem__(self, idx, value):
    if np.isscalar(idx):
      result = self.select(slice(idx, idx + 1))
      return result[0]

    ex = extent.from_slice(idx, self.shape)
    if not isinstance(value, np.ndarray):
      a_value = np.ndarray(ex.shape, dtype=self.dtype)
      a_value[:] = value
      value = a_value
    self.update(ex, value)

  def select(self, idx):
    '''
    Effectively __getitem__.

    Renamed to avoid the chance of accidentally using a slow, local operation on
    a distributed array.
    '''
    if isinstance(idx, extent.TileExtent):
      return self.fetch(idx)

    if np.isscalar(idx):
      result = self.select(slice(idx, idx + 1))
      return result[0]

    ex = extent.from_slice(idx, self.shape)
    #util.log_info('Select: %s + %s -> %s', idx, self.shape, ex)
    return self.fetch(ex)

  def __getitem__(self, idx):
    return self.select(idx)
    
  def glom(self):
    #util.log_info('Glomming: %s', self.shape)
    return self.select(np.index_exp[:])

  def map_to_array(self, mapper_fn, kw=None):
    results = self.foreach_tile(mapper_fn=mapper_fn, kw=kw)
    extents = {}
    for tile_id, d in results.iteritems():
      for ex, id in d:
        extents[ex] = id
    return from_table(extents)
  
  @property
  def ndim(self):
    return len(self.shape)

ID_COUNTER = iter(xrange(10000000))

# List of tiles to be destroyed at the next safe point.
_pending_destructors = []


class DistArrayImpl(DistArray):
  def __init__(self, shape, dtype, tiles, reducer_fn, sparse):
    #traceback.print_stack()
    self.shape = shape
    self.dtype = dtype
    self.reducer_fn = reducer_fn
    self.sparse = sparse
    self.bad_tiles = []
    self.ctx = blob_ctx.get()
    
    Assert.not_null(dtype)

    Assert.isinstance(tiles, dict)

    self.blob_to_ex = {}
    for k,v in tiles.iteritems():
      Assert.isinstance(k, extent.TileExtent)
      Assert.isinstance(v, core.TileId)
      self.blob_to_ex[v] = k
      #util.log_info('Blob: %s', v)

    self.tiles = tiles
    self.id = ID_COUNTER.next()

    if self.ctx.is_master():
      #util.log_info('New array: %s, %s, %s tiles', shape, dtype, len(tiles))
      if _pending_destructors:
        self.ctx.destroy_all(_pending_destructors)
        del _pending_destructors[:]


  def __reduce__(self):
    return (DistArrayImpl, (self.shape, self.dtype, self.tiles, self.reducer_fn, self.sparse))

  def __del__(self):
    '''Destroy this array.

    NB: Destruction is actually deferred until the next usage of the
    blob_ctx.  __del__ can be called at anytime, including the
    invocation of a RPC call, which leads to odd/bad behavior.
    '''
    if self.ctx.is_master():
      # Logging during shutdown doesn't work.
      #util.log_debug('Destroying table... %s', self.id)
      tiles = self.tiles.values()
      _pending_destructors.extend(tiles)

  def id(self):
    return self.table.id()

  def extent_for_blob(self, id):
    return self.blob_to_ex[id]
  
  def tile_shape(self):
    scounts = collections.defaultdict(int)
    for ex in self.tiles.iterkeys():
      scounts[ex.shape] += 1
    
    return sorted(scounts.items(), key=lambda kv: kv[1])[-1][0]

  def foreach_tile(self, mapper_fn, kw=None):
    ctx = blob_ctx.get()

    if kw is None: kw = {}
    kw['array'] = self
    kw['user_fn'] = mapper_fn

    return ctx.map(self.tiles.values(),
                   mapper_fn = _tile_mapper,
                   kw=kw)

  def fetch(self, region):
    '''
    Return a local numpy array for the given region.
    
    If necessary, data will be copied from remote hosts to fill the region.    
    :param region: `Extent` indicating the region to fetch.
    '''
    Assert.isinstance(region, extent.TileExtent)
    Assert.eq(region.array_shape, self.shape)
    Assert.eq(len(region.ul), len(self.shape))
    assert np.all(region.lr <= self.shape), 'Requested region is out of bounds: %s > %s' % (region, self.shape)
    #util.log_info('FETCH: %s %s', self.shape, region)

    ctx = blob_ctx.get()
   
    
    # special case exact match against a tile 
    if region in self.tiles:
      #util.log_warn('Exact match.')
      ex, intersection = region, region
      tile_id = self.tiles[region]
      tgt = ctx.get(tile_id, extent.offset_slice(ex, intersection))
      return tgt
    
    #util.log_warn('Remote fetch.')
    splits = list(extent.find_overlapping(self.tiles.iterkeys(), region))

    #util.log_info('Target shape: %s, %d splits', region.shape, len(splits))
    #util.log_info('Fetching %d tiles', len(splits))

    futures = []
    for ex, intersection in splits:
      tile_id = self.tiles[ex]
      futures.append(ctx.get(tile_id, extent.offset_slice(ex, intersection), wait=False))
    
    # stitch results back together
    # if we have any masked tiles, then we need to create a masked array.
    # otherwise, create a dense array.
    results = [r.data for r in rpc.wait_for_all(futures)]
   
    DENSE = 0
    MASKED = 1
    SPARSE = 2
    
    output_type = DENSE
    for r in results:
      if isinstance(r, np.ma.MaskedArray) and output_type == DENSE: 
        output_type = MASKED
      if scipy.sparse.issparse(r):
        output_type = SPARSE
   
    if output_type == MASKED:
      tgt = np.ma.MaskedArray(np.ndarray(region.shape, dtype=self.dtype))
      tgt.mask = 0
    elif output_type == SPARSE:
      #tgt = scipy.sparse.lil_matrix(region.shape, dtype=self.dtype)
      tgt = scipy.sparse.csr_matrix(region.shape, dtype=self.dtype)
    else:
      tgt = np.ndarray(region.shape, dtype=self.dtype)
    
    for (ex, intersection), result in zip(splits, results):
      dst_slice = extent.offset_slice(region, intersection)
      #util.log_info('ex:%s region:%s intersection:%s dst_slice:%s result:%s', ex, region, intersection, dst_slice, result)
      #util.log_info('tgt.shape:%s result.shape:%s tgt.type:%s result.type:%s', tgt[dst_slice].shape, result.shape, type(tgt), type(result))
      if np.all(result.shape):
        if output_type == SPARSE:
          tgt = sparse.compute_sparse_update(tgt, result, dst_slice)
        else:
          tgt[dst_slice] = result


    return tgt
    #return tile.data[]
   
  def update_slice(self, slc, data):
    return self.update(extent.from_slice(slc, self.shape), data)
     
  def update(self, region, data, wait=True):
    ctx = blob_ctx.get()
    Assert.isinstance(region, extent.TileExtent)
    Assert.eq(region.shape, data.shape,
              'Size of extent does not match size of data')

    # exact match
    if region in self.tiles:
      tile_id = self.tiles[region]
      dst_slice = extent.offset_slice(region, region)
      #util.log_info('EXACT: %s %s ', region, dst_slice)
      return ctx.update(tile_id, dst_slice, data, self.reducer_fn, wait=wait)
    
    splits = list(extent.find_overlapping(self.tiles, region))
    futures = []
    slices = []
    #util.log_info('%s: Updating %s tiles with data:%s', region, len(splits), data)
    
    for dst_extent, intersection in splits:
      #util.log_info('%s %s %s', region, dst_extent, intersection)

      tile_id = self.tiles[dst_extent]

      src_slice = extent.offset_slice(region, intersection)
      dst_slice = extent.offset_slice(dst_extent, intersection)
   
      shape = [slice.stop - slice.start for slice in dst_slice]
      if np.all(shape):   
        slices.append((tile_id, src_slice, dst_slice))
      #util.log_info('Update src:%s dst:%s data shape:%s', src_slice, dst_slice, data.shape)
    
    slices.sort(key=lambda x: x[1][0].start)
    #util.log_info("Update: slices:%s", slices)
    result = sparse.multiple_slice(data, slices)
    
    for (tile_id, dst_slice, update_data) in result:
        #update_data = sparse.slice(data, src_slice)       
        #if update_data is not None:
      #update_tile = tile.from_intersection(dst_key, intersection, data[src_slice])
      #util.log_info('%s %s %s %s', dst_key.shape, intersection.shape, tile_id, update_tile)
      #util.log_info("Updating %d tile %s with dst_ex %s intersection %s with data %s slice %s", len(splits), tile_id, dst_extent, intersection, data.nonzero()[0], data[src_slice].nonzero()[0])
      futures.append(ctx.update(tile_id,
                                dst_slice, 
                                update_data, 
                                self.reducer_fn, 
                                wait=False))

    if wait:
      rpc.wait_for_all(futures)
    else:
      return rpc.FutureGroup(futures)

def create(shape,
           dtype=np.float,
           sharder=None,
           reducer=None,
           tile_hint=None,
           sparse=False):
  '''Make a new, empty DistArray'''
  ctx = blob_ctx.get()
  dtype = np.dtype(dtype)
  shape = tuple(shape)

  extents = compute_extents(shape, tile_hint, ctx.num_workers * 4)
  tiles = {}
  tile_type = tile.TYPE_SPARSE if sparse else tile.TYPE_DENSE
  
  if FLAGS.tile_assignment_strategy == 'round_robin':
    for ex, i in extents.iteritems():    
      tiles[ex] = ctx.create(
                    tile.from_shape(ex.shape, dtype, tile_type=tile_type), 
                    hint=i)
  elif FLAGS.tile_assignment_strategy == 'performance':
    worker_scores = master.get().get_worker_scores()
    for ex, i in extents.iteritems():    
      tiles[ex] = ctx.create(
                  tile.from_shape(ex.shape, dtype, tile_type=tile_type), 
                  hint=worker_scores[i%len(worker_scores)][0])
  else: #random
    for ex in extents:
      tiles[ex] = ctx.create(tile.from_shape(ex.shape, dtype, tile_type=tile_type))
      
  for ex in extents:
    tiles[ex] = tiles[ex].wait().tile_id

  #for ex, i in extents.iteritems():
  #  util.log_warn("i:%d ex:%s, tile_id:%s", i, ex, tiles[ex])
    
  array = DistArrayImpl(shape=shape, dtype=dtype, tiles=tiles, reducer_fn=reducer, sparse=sparse)
  master.get().register_array(array)
  return array

def from_replica(X):
  '''Make a new, empty DistArray from X'''
  ctx = blob_ctx.get()
  dtype = X.dtype
  shape = X.shape
  reducer = X.reducer_fn
  sparse = X.sparse
  tile_type = tile.TYPE_SPARSE if sparse else tile.TYPE_DENSE
  tiles = {}
  worker_to_tiles = {}
  for ex, tile_id in X.tiles.iteritems():
    if tile_id.worker not in worker_to_tiles:
      worker_to_tiles[tile_id.worker] = [ex]
    else:
      worker_to_tiles[tile_id.worker].append(ex)
  
  for worker_id, ex_list in worker_to_tiles.iteritems():
    for ex in ex_list:
      tiles[ex] = ctx.create(
                  tile.from_shape(ex.shape, dtype, tile_type=tile_type), 
                  hint=worker_id+1)
      
  for ex in tiles:
    tiles[ex] = tiles[ex].wait().tile_id
    
  array = DistArrayImpl(shape=shape, dtype=dtype, tiles=tiles, reducer_fn=reducer, sparse=sparse)
  master.get().register_array(array)
  return array

def from_table(extents):
  '''
  Construct a distarray from an existing table.
  Keys must be of type `Extent`, values of type `Tile`.
  
  Shape is computed as the maximum range of all extents.
  
  Dtype is taken from the dtype of the tiles.
  
  :param table:
  '''
  Assert.no_duplicates(extents)
  
  if not extents:
    shape = tuple()
  else:
    shape = extent.find_shape(extents.keys())
  
  if len(extents) > 0:
    # fetch one tile from the table to figure out the dtype
    key, tile_id = extents.iteritems().next()
    util.log_debug('%s :: %s', key, tile_id)
    
    #dtype = blob_ctx.get().run_on_tile(tile_id, lambda t: t.dtype).wait()
    dtype, sparse = blob_ctx.get().tile_op(tile_id, lambda t: (t.dtype, t.type == tile.TYPE_SPARSE)).result
    #dtype = None
  else:
    # empty table; default dtype.
    dtype = np.float
    sparse = False
  
  array = DistArrayImpl(shape=shape, dtype=dtype, tiles=extents, reducer_fn=None, sparse=sparse)
  master.get().register_array(array)
  return array

class LocalWrapper(DistArray):
  '''
  Provide the `DistArray` interface for local data.
  '''
  def __init__(self, data):
    self._data = np.asarray(data)
    self.sparse = False
    self.bad_tiles = []
<<<<<<< HEAD
=======
    self._ex = extent.from_slice(np.index_exp[:], self.shape)
    Assert.isinstance(data, (np.ndarray, int, float))
>>>>>>> f7935481
    #assert not isinstance(data, core.TileId)
    Assert.isinstance(data, (np.ndarray, int, float))
    #print 'Wrapping: %s %s (%s)' % (data, type(data), np.isscalar(data))
    #print 'DATA: %s' % type(self._data)

  @property
  def dtype(self):
    return self._data.dtype

  @property
  def shape(self):
    return self._data.shape

  @property
  def tiles(self):
    # LocalWrapper doesn't actually have tiles, so return a fake tile
    # representing the entire array
    return {self._ex:core.TileId(-1, 0)}

  def extent_for_blob(tile_id):
    return self._ex

  def fetch(self, ex):
    return self._data[ex.to_slice()]

  def map_to_array(self, mapper_fn, kw=None):
    return self.foreach_tile(mapper_fn=mapper_fn, kw=kw)

  def foreach_tile(self, mapper_fn, kw=None):
    #print 'Mapping: ', mapper_fn, ' over ', self._data
    if kw is None: kw = {}
    map_result = mapper_fn(self._ex, **kw)
    result = map_result.result
    
    assert len(result) == 1
    result_ex, tile_id = result[0]
    
    Assert.isinstance(tile_id, core.TileId)
    ctx = blob_ctx.get()
    
    result_data = ctx.get(tile_id, slice(None, None, None))
    return as_array(result_data)


def as_array(data): 
  '''
  Convert ``data`` to behave like a `DistArray`.
  
  If ``data`` is already a `DistArray`, it is returned unchanged.
  Otherwise, ``data`` is wrapped to have a `DistArray` interface.
  
  :param data: An input array or array-like value.
  '''
  if isinstance(data, DistArray):
    return data

  return LocalWrapper(data)


def best_locality(array, ex):
  '''
  Return the table shard with the best locality for extent `ex`.
  :param table:
  :param ex:
  '''
  splits = extent.find_overlapping(array.extents, ex)
  counts = collections.defaultdict(int)
  for key, overlap in splits:
    shard = array.extents[key]
    counts[shard] += overlap.size
  
  s_counts = sorted(counts.items(), key=lambda kv: kv[1])
  return s_counts[-1][0]
  

def largest_value(vals):
  '''
  Return the largest array (using the underlying size for Broadcast objects).
  
  :param vals: List of `DistArray`. 
  '''
  return max(vals, key=lambda v: v.real_size())
<|MERGE_RESOLUTION|>--- conflicted
+++ resolved
@@ -516,11 +516,8 @@
     self._data = np.asarray(data)
     self.sparse = False
     self.bad_tiles = []
-<<<<<<< HEAD
-=======
     self._ex = extent.from_slice(np.index_exp[:], self.shape)
     Assert.isinstance(data, (np.ndarray, int, float))
->>>>>>> f7935481
     #assert not isinstance(data, core.TileId)
     Assert.isinstance(data, (np.ndarray, int, float))
     #print 'Wrapping: %s %s (%s)' % (data, type(data), np.isscalar(data))
