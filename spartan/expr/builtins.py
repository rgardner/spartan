'''
Basic numpy style operations on arrays.

These include --

* Array creation routines: (`rand`, `randn`, `zeros`, `ones`, `arange`)
* Reductions: (`sum`, `argmin`, `argmax`, `mean`)
* Shape/type casting: (`reshape`, `ravel`, `astype`, `shape`, `size`)
* Other: (`dot`).
'''
import sys

import numpy as np
import scipy.sparse as sp

from .. import util
from ..array import extent
from ..array.extent import index_for_reduction, shapes_match
from ..util import Assert
from .map import map
from .map_with_location import map_with_location
from .ndarray import ndarray
from .optimize import disable_parakeet, not_idempotent
from .reduce import reduce
from .shuffle import shuffle
import __builtin__

def _make_ones(input): return np.ones(input.shape, input.dtype)
def _make_zeros(input): return np.zeros(input.shape, input.dtype)

@disable_parakeet
def _make_rand(input):
  return np.random.rand(*input.shape)

@disable_parakeet
def _make_randn(input):
  return np.random.randn(*input.shape)

@disable_parakeet
def _make_randint(input, low=0, high=10):
  return np.random.randint(low, high, size=input.shape)

@disable_parakeet
def _make_sparse_rand(input,
                      density=None,
                      dtype=None,
                      format='csr'):
  Assert.eq(len(input.shape), 2)

  return sp.rand(input.shape[0],
                 input.shape[1],
                 density=density,
                 format=format,
                 dtype=dtype)


def _make_sparse_diagonal(tile, ex):
  ul, lr = ex[0], ex[1]
  data = sp.lil_matrix(tile.shape, dtype=tile.dtype)

  if ul[0] >= ul[1] and ul[0] < lr[1]:  # below the diagonal
    for i in range(ul[0], __builtin__.min(lr[0], lr[1])):
      data[i - ul[0], i - ul[1]] = 1
  elif ul[1] >= ul[0] and ul[1] < lr[0]:  # above the diagonal
    for j in range(ul[1], __builtin__.min(lr[1], lr[0])):
      data[j - ul[0], j - ul[1]] = 1

  return data


@not_idempotent
def rand(*shape, **kw):
  '''
  Return a random array sampled from the uniform distribution on [0, 1).

  :param tile_hint: A tuple indicating the desired tile shape for this array.
  '''
  tile_hint = None
  if 'tile_hint' in kw:
    tile_hint = kw['tile_hint']
    del kw['tile_hint']

  assert len(kw) == 0, 'Unknown keywords %s' % kw

  for s in shape: assert isinstance(s, int)
  return map(ndarray(shape, dtype=np.float, tile_hint=tile_hint),
             fn=_make_rand)

@not_idempotent
def randn(*shape, **kw):
  '''
  Return a random array sampled from the standard normal distribution.

  :param tile_hint: A tuple indicating the desired tile shape for this array.
  '''
  tile_hint = None
  if 'tile_hint' in kw:
    tile_hint = kw['tile_hint']
    del kw['tile_hint']

  for s in shape: assert isinstance(s, int)
  return map(ndarray(shape, dtype=np.float, tile_hint=tile_hint), fn=_make_randn)

@not_idempotent
def randint(*shape, **kw):
  '''
  Return a random integer array from the "discrete uniform" distribution in the interval [`low`, `high`).

  :param low: Lowest (signed) integer to be drawn from the distribution.
  :param high: Largest (signed) integer to be drawn from the distribution.
  :param tile_hint: A tuple indicating the desired tile shape for this array.
  '''
  tile_hint = None
  if 'tile_hint' in kw:
    tile_hint = kw['tile_hint']
    del kw['tile_hint']

  for s in shape: assert isinstance(s, int)
  return map(ndarray(shape, dtype=np.float, tile_hint=tile_hint), fn=_make_randint, fn_kw=kw)

@not_idempotent
def sparse_rand(shape,
                density=0.001,
                format='lil',
                dtype=np.float32,
                tile_hint=None):
  '''Make a distributed sparse random array.

  Random values are chosen from the uniform distribution on [0, 1).

  Args:
    density(float): Fraction of values to be filled
    format(string): Sparse tile format (lil, coo, csr, csc).
    dtype(np.dtype): Datatype of array.
    tile_hint(tuple or None): Shape of array tiles.

  Returns:
    Expr:
  '''

  for s in shape: assert isinstance(s, int)
  return map(ndarray(shape, dtype=dtype, tile_hint=tile_hint, sparse=True),
             fn=_make_sparse_rand,
             fn_kw = { 'dtype' : dtype,
                       'density' : density,
                       'format' : format })

def sparse_empty(shape,
                 dtype=np.float32,
                 tile_hint=None):
  '''Return an empty sparse array of the given shape.

  :param shape: `tuple`.  Shape of the resulting array.
  :param dtype: `np.dtype`
  :param tile_hint: A tuple indicating the desired tile shape for this array.
  '''
  return ndarray(shape, dtype=dtype, tile_hint=tile_hint, sparse=True)


def sparse_diagonal(shape, dtype=np.float32, tile_hint=None):
  return map_with_location(ndarray(shape, dtype, tile_hint, sparse=True),
                           _make_sparse_diagonal)


def _diagflat_mapper(array, ex):
  '''Create a diagonal array section for this extent.

  If the extent does not lie on the diagonal, a zero array is returned.

  :param array: DistArray
  :param ex: Extent
    Region being processed.
  '''
  dst_ul = (ex.ul[0], 0)
  dst_lr = (ex.lr[0], array.shape[0])
  dst_shape = (array.shape[0], array.shape[0])
  dst_ex = extent.create(dst_ul, dst_lr, dst_shape)

  data = array.fetch(ex)
  result = np.zeros((ex.lr[0] - ex.ul[0], array.shape[0]))
  for i in range(0, ex.lr[0]-ex.ul[0]):
    result[i, i + ex.ul[0]] = data[i]
  yield (dst_ex, result)


def diagflat(array):
  '''
  Create a diagonal array with the given data on the diagonal
  the shape should be array.shape[0] * array.shape[0]

  :param array: DistArray
    The data to fill the diagonal.
  '''
  return shuffle(array, _diagflat_mapper, shape_hint=(array.shape[0], array.shape[0]))
<<<<<<< HEAD


def diag(array, offset=0):
  '''
  Extract a diagonal or construct a diagonal array.

  :param array: array_like
    Array from which the diagonals are taken.
  :param offset: int, optional
    Diagonal in question. The default is 0. Use k>0 for diagonals
    above the main diagonal, and k<0 for diagonals below the main diagonal.

  :rtype ShuffleExpr

  Raises
  ------
  ValueError
    If the dimension of `array` is not 1 or 2.
  '''
  #TODO: offset hasn't been implemented
  if len(array.shape) == 1:
    return diagflat(array)
  elif len(array.shape) == 2:
    return diagonal(array)
  else:
    raise ValueError("Input must be 1- or 2-d.")
=======
>>>>>>> 9f4b6275


def _diagonal_mapper(array, ex):
  if ex.ul[0] >= ex.ul[1] and ex.ul[0] < ex.lr[1]:  # Below the diagonal.
    above, below = False, True
  elif ex.ul[1] >= ex.ul[0] and ex.ul[1] < ex.lr[0]:  # Above the diagonal.
    above, below = True, False
  else:  # Not on the diagonal.
    return

  start = ex.ul[above]
  stop = __builtin__.min(ex.lr[above], ex.lr[below])
  result = np.ndarray((stop - start, ))

  data = array.fetch(ex)
  index = 0
  for i in range(start, stop):
    result[index] = data[i - ex.ul[0], i - ex.ul[1]]
    index += 1

  res_ex = extent.create((start, ), (stop, ), (__builtin__.min(array.shape), ))
  yield (res_ex, result)


def diagonal(a):
  '''Return specified diagonals.

  :param a: array_like
    Array from which the diagonals are taken.
  :rtype ShuffleExpr

  Raises
  ------
  ValueError
    If the dimension of `a` is less than 2.

  '''
  if len(a.shape) < 2:
    raise ValueError("diag requires an array of at least two dimensions")

  return shuffle(a, _diagonal_mapper, shape_hint=(__builtin__.min(a.shape), ))

def diag(array, offset=0):
  '''
  Extract a diagonal or construct a diagonal array.

  :param array: array_like
    Array from which the diagonals are taken.
  :param offset: int, optional
    Diagonal in question. The default is 0. Use k>0 for diagonals
    above the main diagonal, and k<0 for diagonals below the main diagonal.
    This argument hasn't been implemented yet.


  :rtype ShuffleExpr

  Raises
  ------
  ValueError
    If the dimension of `array` is not 1 or 2.
  NotImplementedError
    If offset is being set.
  '''
  if offset != 0:
    raise NotImplementedError

  if len(array.shape) == 1:
    return diagflat(array)
  elif len(array.shape) == 2:
    return diagonal(array)
  else:
    raise ValueError("Input must be 1- or 2-d.")

def _normalize_mapper(tile, ex, axis, norm_value):
  '''Normalize a region of an array.

  Returns a new, normalized region.

  :param value: np.ndarray
    Data being processed.
  :param ex: tuple
    The value's location in the global array (ul, lr, array_shape).
  :param axis: int, optional
    The axis to normalize; defaults to flattened array.

  '''
  ul = ex[0]
  if axis is None:
    tile /= norm_value
  elif axis == 0:
    tile[:, 0] /= norm_value[ul[1]]
  elif axis == 1:
    tile[0, :] /= norm_value[ul[0]]

  return tile


def normalize(array, axis=None):
  '''Normalize the values of ``array`` over axis.

  After normalization `sum(array, axis)` will be equal to 1.

  :param array: Expr
    The array to be normalized.
  :param axis: int, optional
    The axis to normalize.``None`` will normalize the flattened array.

  :rtype: MapExpr
    Normalized array.

  '''
  axis_sum = sum(array, axis=axis).glom()
  return map_with_location(array, _normalize_mapper,
                    fn_kw={'axis': axis, 'norm_value': axis_sum})


def norm(array, ord=2):
  '''
  Norm of ``array``.

  The following norms can be calculated:
  =====  ============================  ==========================
  ord    norm for matrices             norm for vectors
  =====  ============================  ==========================
  1      max(sum(abs(array), axis=0))  sum(abs(array))
  2      not support                   sum(abs(array)**2)**(1/2)
  =====  ============================  ==========================

  Args:
    array (Expr): input array
    ord (int): ord must be in {1,2}, the order of the norm.

  Returns:
    `Expr`: Normed array.
  '''
  assert ord == 1 or ord == 2

  if ord == 1:
    result = reduce(array,
                    axis=0,
                    dtype_fn=lambda input: input.dtype,
                    local_reduce_fn=lambda ex, data, axis:np.abs(data).sum(axis),
                    accumulate_fn=np.add).glom()
    return np.max(result)
  elif len(array.shape) == 1 or len(array.shape) == 2 and array.shape[1] == 1:
    result = reduce(array,
                    axis=0,
                    dtype_fn=lambda input: input.dtype,
                    local_reduce_fn=lambda ex, data, axis:np.square(data).sum(axis),
                    accumulate_fn=np.add).glom()
    return np.sqrt(result)

  assert False, "matrix norm-2 is not support!"

@disable_parakeet
def _tocoo(data):
  return data.tocoo()

def tocoo(array):
  '''
  Convert ``array`` to use COO (coordinate) format for tiles.

  :param array: Sparse `Expr`.
  :rtype: A new array in COO format.
  '''
  return map(array, fn=_tocoo)


def zeros(shape, dtype=np.float, tile_hint=None):
  '''
  Create a distributed array over the given shape and dtype, filled with zeros.

  :param shape:
  :param dtype:
  :param tile_hint:
  :rtype: `Expr`
  '''
  return map(ndarray(shape, dtype=dtype, tile_hint=tile_hint),
             fn=_make_zeros)


def ones(shape, dtype=np.float, tile_hint=None):
  '''
  Create a distributed array over the given shape and dtype, filled with ones.

  :param shape:
  :param dtype:
  :param tile_hint:
  :rtype: `Expr`
  '''
  return map(ndarray(shape, dtype=dtype, tile_hint=tile_hint),
             fn=_make_ones)


@disable_parakeet
def _arange_mapper(tile, ex, start, stop, step, dtype=None):
  pos = extent.ravelled_pos(ex[0], ex[2])
  ex_start = pos*step + start
  ex_stop = np.prod(tile.shape)*step + ex_start

  # np.reshape is not supported by parakeet.
  return np.arange(ex_start, ex_stop, step, dtype=dtype).reshape(tile.shape)


def arange(shape=None, start=0, stop=None, step=1, dtype=np.float, tile_hint=None):
  '''
  An extended version of `np.arange`.

  Returns a new array of the given shape and dtype. Values of the
  array are equivalent to running: ``np.arange(np.prod(shape)).reshape(shape)``.

  Shape xor stop must be supplied. If shape is supplied, stop is calculated
  using the shape, start, and step (if start and step are given). If stop is
  supplied, then the resulting Expr is a 1d array with length calculated via
  start, stop, and step.

  :param shape: tuple, optional
    The shape of the resulting Expr: e.x.(10, ) and (3, 5). Shape xor stop
    must be supplied.
  :param start: number, optional
    Start of interval, including this value. The default start value is 0.
  :param stop: number, optional
    End of interval, excluding this value. Shape xor stop must be supplied.
  :param step: number, optional
    Spacing between values. The default step size is 1.
  :param dtype: dtype
    The type of the output array.
  :param tile_hint:

  :rtype: `Expr`

  Examples:
  sp.arange((3, 5)) == np.arange(15).reshape((3, 5))
  sp.arange(None, stop=10) == np.arange(10)
  sp.arange((3, 5), -1) == np.arange(-1, 14).reshape((3, 5))
  sp.arange((3, 5), step=2) == np.arange(0, 30, 2).reshape((3, 5))
  '''
  if shape is None and stop is None:
    raise ValueError('Shape or stop expected, none supplied.')

  if shape is not None and stop is not None:
    raise ValueError('Only shape OR stop can be supplied, not both.')

  if shape is None:
    # Produces 1d array based on start, stop, step
    length = int(np.ceil((stop - start) / float(step)))
    shape = (length, )

  if stop is None:
    stop = step*(np.prod(shape) + start)

  return map_with_location(ndarray(shape, dtype, tile_hint), _arange_mapper,
                    fn_kw={'start': start, 'stop': stop,
                           'step': step, 'dtype': dtype})


def _sum_local(ex, data, axis):
  #util.log_info('Summing: %s %s', ex, axis)
  #util.log_info('Summing: %s', data.shape)
  #util.log_info('Result: %s', data.sum(axis).shape)
  return data.sum(axis)


def sum(x, axis=None, tile_hint=None):
  '''
  Sum ``x`` over ``axis``.


  :param x: The array to sum.
  :param axis: Either an integer or ``None``.
  '''
  return reduce(x,
                axis=axis,
                dtype_fn=lambda input: input.dtype,
                local_reduce_fn=_sum_local,
                accumulate_fn=np.add,
                tile_hint=tile_hint)

def max(x, axis=None, tile_hint=None):
  '''Compute the maximum value over an array (or axis).  See `numpy.max`.

  Arguments:
    x (Expr):
    axis (int, tuple, or None): Axis to operate over
    tile_hint (tuple or None): Tile shape for the output array.

  Returns:
   Expr:
  '''
  return reduce(x,
      axis=axis,
      dtype_fn=lambda input: input.dtype,
      local_reduce_fn=lambda ex, data, axis: data.max(axis),
      accumulate_fn=np.maximum,
      tile_hint = tile_hint)


def min(x, axis=None, tile_hint=None):
  '''Compute the minimum value over an array (or axis).  See `numpy.min`.

  Arguments:
    x (Expr):
    axis (int, tuple, or None): Axis to operate over
    tile_hint (tuple or None): Tile shape for the output array.

  Returns:
   Expr:
  '''
  return reduce(x,
      axis=axis,
      dtype_fn=lambda input: input.dtype,
      local_reduce_fn=lambda ex, data, axis: data.min(axis),
      accumulate_fn=np.minimum,
      tile_hint = tile_hint)


def mean(x, axis=None):
  '''
  Compute the mean of ``x`` over ``axis``.

  See `numpy.ndarray.mean`.

  :param x: `Expr`
  :param axis: integer or ``None``
  '''
  if axis is None:
    return sum(x, axis) / np.prod(x.shape)
  else:
    return sum(x, axis) / x.shape[axis]


def _num_tiles(array):
  '''Calculate the number of tiles for a given DistArray.'''
  num_tiles = util.divup(array.shape[0], array.tile_shape()[0])
  remaining = (array.shape[1] - array.tile_shape()[1]) * num_tiles
  return num_tiles + util.divup(remaining, array.tile_shape()[1])

def std(a, axis=None):
  '''Compute the standard deviation along the specified axis.

  Returns the standard deviation of the array elements. The standard deviation
  is computed for the flattened array by default, otherwise over the specified
  axis.

  :param a: array_like
    Calculate the standard deviation of these values.
  :axis: int, optional
    Axis along which the standard deviation is computed. The default is to
    compute the standard deviation of the flattened array.

  :rtype standard_deviation: Expr
  '''
  a_casted = a.astype(np.float64)
  return sqrt(mean(a_casted ** 2, axis) - mean(a_casted, axis) ** 2) #.optimized()

def _to_structured_array(*vals):
  '''Create a structured array from the given input arrays.

  :param vals: A list of (field_name, `np.ndarray`)
  :rtype: A structured array with fields from ``kw``.
  '''
  out = np.ndarray(vals[0][1].shape,
                   dtype=','.join([a.dtype.str for name, a in vals]))
  out.dtype.names = [name for name, a in vals]
  for k, v in vals:
    out[k] = v
  return out


@disable_parakeet
def _take_idx_mapper(input):
  return input['idx']


def _dual_reducer(ex, tile, axis, idx_f=None, val_f=None):
  Assert.isinstance(ex, extent.TileExtent)
  local_idx = idx_f(tile[:], axis)
  local_val = val_f(tile[:], axis)

  global_idx = ex.to_global(local_idx, axis)
  new_idx = index_for_reduction(ex, axis)
  new_val = _to_structured_array(('idx', global_idx), ('val', local_val))

  assert shapes_match(new_idx, new_val), (new_idx, new_val.shape)
  return new_val


def _dual_combiner(a, b, op):
  return np.where(op(a['val'], b['val']), a, b)


def _dual_dtype(input):
  dtype = np.dtype('i8,%s' % input.dtype.str)
  dtype.names = ('idx', 'val')
  return dtype


def argmin(x, axis=None):
  '''
  Compute argmin over ``axis``.

  See `numpy.ndarray.argmin`.

  :param x: `Expr` to compute a minimum over.
  :param axis: Axis (integer or None).
  '''
  compute_min = reduce(x, axis,
                       dtype_fn=_dual_dtype,
                       local_reduce_fn=_dual_reducer,
                       accumulate_fn=lambda a, b: _dual_combiner(a, b, np.less),
                       fn_kw={'idx_f': np.argmin, 'val_f': np.min})

  take_indices = map(compute_min, _take_idx_mapper)
  return take_indices


def argmax(x, axis=None):
  '''
  Compute argmax over ``axis``.

  See `numpy.ndarray.argmax`.

  :param x: `Expr` to compute a maximum over.
  :param axis: Axis (integer or None).
  '''
  compute_max = reduce(x, axis,
                       dtype_fn=_dual_dtype,
                       local_reduce_fn=_dual_reducer,
                       accumulate_fn=lambda a, b: _dual_combiner(a, b, np.greater),
                       fn_kw={'idx_f': np.argmax, 'val_f': np.max})

  take_indices = map(compute_max, _take_idx_mapper)


  return take_indices

def _countnonzero_local(ex, data, axis):
  if axis is None:
    if sp.issparse(data):
      return np.asarray(data.nnz)
    else:
      return np.asarray(np.count_nonzero(data))

  return (data > 0).sum(axis)

def count_nonzero(array, axis=None, tile_hint=None):
  '''
  Return the number of nonzero values in the axis of the ``array``.

  :param array: DistArray or `Expr`.
  :param axis: the axis to count
  :param tile_hint:
  :rtype: np.int64

  '''
  return reduce(array, axis,
                dtype_fn=lambda input: np.int64,
                local_reduce_fn=_countnonzero_local,
                accumulate_fn = np.add,
                tile_hint=tile_hint)

def _countzero_local(ex, data, axis):
  if axis is None:
    return np.asarray(np.prod(ex.shape) - np.count_nonzero(data))

  return (data == 0).sum(axis)

def count_zero(array, axis=None):
  '''
  Return the number of zero values in the axis of the ``array``.

  :param array: DistArray or `Expr`.
  :param axis: the axis to count
  :rtype: np.int64

  '''
  return reduce(array, axis,
                dtype_fn=lambda input: np.int64,
                local_reduce_fn=_countzero_local,
                accumulate_fn = np.add)


def size(x, axis=None):
  '''
  Return the size (product of the size of all axes) of ``x``.

  See `numpy.ndarray.size`.

  :param x: `Expr` to compute the size of.
  '''
  if axis is None:
    return np.prod(x.shape)
  return x.shape[axis]

@disable_parakeet
def _astype_mapper(t, dtype):
  return t.astype(dtype)

def astype(x, dtype):
  '''
  Convert ``x`` to a new dtype.

  See `numpy.ndarray.astype`.

  :param x: `Expr` or `DistArray`
  :param dtype:

  '''
  assert x is not None
  return map(x, _astype_mapper, fn_kw={'dtype': np.dtype(dtype).str })


def _ravel_mapper(array, ex):
  ul = extent.ravelled_pos(ex.ul, ex.array_shape)
  lr = 1 + extent.ravelled_pos([lr - 1 for lr in ex.lr], ex.array_shape)
  shape = (np.prod(ex.array_shape),)

  ravelled_ex = extent.create((ul,), (lr,), shape)
  ravelled_data = array.fetch(ex).ravel()
  yield ravelled_ex, ravelled_data


def ravel(v):
  '''
  "Ravel" ``v`` to a one-dimensional array of shape (size(v),).

  See `numpy.ndarray.ravel`.
  :param v: `Expr` or `DistArray`
  '''
  return shuffle(v, _ravel_mapper, shape_hint=(np.prod(v.shape),))

def multiply(a, b):
  assert a.shape == b.shape
  return map((a, b), fn=lambda a, b: a.multiply(b) if sp.issparse(a) else a * b)

def power(a, b):
  return map((a, b), fn=np.power)

def add(a, b): return map((a, b), fn=np.add)

def sub(a, b): return map((a, b), fn=np.subtract)

def maximum(a, b): return map((a, b), np.maximum)

def ln(v): return map(v, fn=np.log)

def log(v): return map(v, fn=np.log)

def exp(v): return map(v, fn=np.exp)

def square(v): return map(v, fn=np.square)

def sqrt(v): return map(v, fn=np.sqrt)

def abs(v): return map(v, fn=np.abs)

def _bincount_mapper(array, ex, minlength=None):
  tile = array.fetch(ex)
  result = np.bincount(tile, minlength=minlength)
  result_ex = extent.from_shape(result.shape)
  util.log_info('%s %s %s', tile.max(), result.shape, result)
  yield result_ex, result


def bincount(v):
  '''
  Count unique values in ``v``.
  See `numpy.bincount` for more information.

  Arguments:
    v (Expr): Array of non-negative integers
  Returns:
    Expr: Integer array of counts.
  '''
  minval = min(v).glom()
  maxval = max(v).glom()
  assert minval > 0
  target = ndarray((maxval + 1,), dtype=np.int64, reduce_fn=np.add)
  return shuffle(v,
      _bincount_mapper,
      target=target,
      kw = { 'minlength' : maxval + 1})


def _translate_extent(ex, a, roffset=0, coffset=0):
  '''Translate the extent ex into a new extent into a.'''
  offsets = (roffset, coffset)
  ul = [0] * len(ex.ul)
  lr = [0] * len(ex.lr)
  for index in range(len(ul)):
    tmp_ul = ex.ul[index] - offsets[index]
    tmp_lr = ex.lr[index] - offsets[index]
    if tmp_ul >= a.shape[index] or tmp_lr < 0:
      return None
    if tmp_ul < 0:
      tmp_ul = 0
    if tmp_lr > a.shape[index]:
      tmp_lr = a.shape[index]

    ul[index], lr[index] = tmp_ul, tmp_lr

  return extent.create(ul, lr, a.shape)


def _concatenate_mapper(array, ex, a, b, axis):
  data_a = None
  data_b = None
  result = np.ndarray(ex.shape)

  # Fetch only the required data from a and b.
  ex_a = _translate_extent(ex, a)
  if ex_a is not None:
    data_a = a.fetch(ex_a)

  # Translate extent for b.
  if axis == 0:
    ex_b = _translate_extent(ex, b, a.shape[0])
  else:
    ex_b = _translate_extent(ex, b, 0, a.shape[1])
  if ex_b is not None:
    data_b = b.fetch(ex_b)

  if data_a is not None:
    s = [slice(0, shape, None) for shape in data_a.shape]
    result[tuple(s)] = data_a
    start = data_a.shape
  else:
    start = [0] * len(a.shape)

  if data_b is not None:
    s = [slice(None, None, None)] * len(a.shape)
    s[axis] = slice(start[axis], None, None)
    result[tuple(s)] = data_b

  yield ex, result


def concatenate(a, b, axis=0):
  '''Join two arrays together.'''
  # Calculate the shape of the resulting matrix and check dimensions.
  new_shape = [0] * len(a.shape)
  for index, (dim1, dim2) in enumerate(zip(a.shape, b.shape)):
    if index == axis:
      new_shape[index] = dim1 + dim2
      continue
    new_shape[index] = dim1
    if dim1 != dim2:
      raise ValueError('all the input array dimensions except for the' \
          'concatenation axis must match exactly')

  return shuffle(ndarray(new_shape),
                 _concatenate_mapper,
                 kw={'a': a, 'b': b, 'axis': axis}, shape_hint=new_shape)


try:
  import scipy.stats

  def norm_cdf(v):
    return map(v, fn=scipy.stats.norm.cdf, numpy_expr='mathlib.norm_cdf')
except:
  print >>sys.stderr, 'Missing scipy.stats (some functions will be unavailable.'<|MERGE_RESOLUTION|>--- conflicted
+++ resolved
@@ -192,35 +192,6 @@
     The data to fill the diagonal.
   '''
   return shuffle(array, _diagflat_mapper, shape_hint=(array.shape[0], array.shape[0]))
-<<<<<<< HEAD
-
-
-def diag(array, offset=0):
-  '''
-  Extract a diagonal or construct a diagonal array.
-
-  :param array: array_like
-    Array from which the diagonals are taken.
-  :param offset: int, optional
-    Diagonal in question. The default is 0. Use k>0 for diagonals
-    above the main diagonal, and k<0 for diagonals below the main diagonal.
-
-  :rtype ShuffleExpr
-
-  Raises
-  ------
-  ValueError
-    If the dimension of `array` is not 1 or 2.
-  '''
-  #TODO: offset hasn't been implemented
-  if len(array.shape) == 1:
-    return diagflat(array)
-  elif len(array.shape) == 2:
-    return diagonal(array)
-  else:
-    raise ValueError("Input must be 1- or 2-d.")
-=======
->>>>>>> 9f4b6275
 
 
 def _diagonal_mapper(array, ex):
