--- conflicted
+++ resolved
@@ -478,93 +478,7 @@
       accumulate_fn=np.minimum,
       tile_hint = tile_hint)
 
-<<<<<<< HEAD
-
-def _scan_reduce_mapper(array, ex, reduce_fn=None, axis=None):
-  if reduce_fn is None:
-    yield (ex, array.fetch(ex))
-  else:  
-    local_reduction = reduce_fn(array.fetch(ex), axis=axis)
-    if axis is None:
-      exts = sorted(array.tiles.keys(), key=lambda x: x.ul)
-      id = exts.index(ex)
-      dst_ex = extent.create((id,),(id+1,),(len(exts),))
-    else:
-      max_axis_shape = __builtin__.max([ext.shape[axis] for ext in array.tiles.keys()])
-      id = ex.ul[axis] / max_axis_shape
-      new_ul = list(ex.ul)
-      new_lr = list(ex.lr)
-      new_shape = list(ex.array_shape)
-      new_ul[axis] = id
-      new_lr[axis] = id + 1
-      new_shape[axis] = int(np.ceil(array.shape[axis] * 1.0 / max_axis_shape))
-    
-      dst_ex = extent.create(new_ul, new_lr, new_shape)
-      
-    local_reduction = np.asarray(local_reduction).reshape(dst_ex.shape)
-    #util.log_info('2 orig_ex:%s dst_ex:%s local_reduction:%s shape:%s', ex, dst_ex, local_reduction, local_reduction.shape)
-    yield (dst_ex, local_reduction)
-
-def _scan_mapper(array, ex, scan_fn=None, axis=None, scan_base=None):
-  if scan_fn is None:
-    yield (ex, array.fetch(ex))
-  else:
-    local_data = array.fetch(ex)
-    if sp.issparse(local_data):
-      local_data = local_data.todense()
-      
-    if axis is None:
-      exts = sorted(array.tiles.keys(), key=lambda x: x.ul)
-      id = exts.index(ex)
-      if id > 0:
-        local_data[tuple(np.zeros(len(ex.shape), dtype=int))] += scan_base[id-1]
-
-    else:
-      max_axis_shape = __builtin__.max([ext.shape[axis] for ext in array.tiles.keys()])  
-      id = ex.ul[axis] / max_axis_shape
-      if id > 0:
-        base_slice = list(ex.to_slice())
-        base_slice[axis] = slice(id-1, id, None)
-        new_slice = [slice(0, ex.shape[i], None) for i in range(len(ex.shape))]
-        new_slice[axis] = slice(0,1,None)
-        local_data[new_slice] += scan_base[base_slice]
-    
-    #util.log_info('local_data type:%s data:%s', type(local_data), local_data)
-        
-    yield (ex, np.asarray(scan_fn(local_data, axis=axis)).reshape(ex.shape))   
-
-
-def scan(array, reduce_fn=None, scan_fn=None, axis=None):
-  '''
-  Scan ``array`` over ``axis``.
-
-
-  :param array: Expr, DistArray
-    The array to scan.
-  :param reduce_fn: function, optional
-    The local reduce function.
-  :param scan_fn: function, optional
-    The scan function.
-  :param axis: int, optional
-    The axis to apply reduce_fn and/or scan_fn; defaults to entire array.
-
-  :rtype: ShuffleExpr
-
-  '''
-  reduce_result = shuffle(array, _scan_reduce_mapper, kw={'axis':axis,
-                                                          'reduce_fn': reduce_fn})
-  fetch_result = reduce_result.glom()
-  if scan_fn is not None:
-    fetch_result = scan_fn(fetch_result, axis=axis)
-
-  scan_result = shuffle(array, fn=_scan_mapper, kw={'scan_fn':scan_fn,
-                                                    'axis': axis,
-                                                    'scan_base':fetch_result})
-  return scan_result
-
-
-=======
->>>>>>> e63180e5
+
 def mean(x, axis=None):
   '''
   Compute the mean of ``x`` over ``axis``.
