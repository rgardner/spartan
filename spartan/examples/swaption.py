#!/usr/bin/env python
'''Leif Andersen - A Simple Approach to the pricing of Bermudan swaptions in
  the multifactor LIBOR market model - 1999 - Journal of computational finance.

  Replication of Table 1 p. 16 - European Payer Swaptions.

  Example converted from the Bohrium Project.
  bohrium/benchmark/Python/LMM_swaption_vec.py

'''
import numpy as np
import spartan

#from time import time

from spartan import expr
from spartan.expr import (arange, assign, concatenate, exp, maximum, mean,
    ones, randn, sqrt, std, zeros)

# Parameter Values.
DELTA = 0.5
F_0 = 0.06
THETA = 0.06


def mu(f, lamb):
  '''Auxiliary function.'''
  tmp = lamb*(DELTA*f[1:, :]) / (1 + DELTA*f[1:, :])  # Andreasen style
<<<<<<< HEAD
  return spartan.scan(tmp, None, np.cumsum, 0)
=======
  return spartan.scan(tmp, np.sum, np.cumsum, axis=0)
>>>>>>> e63180e5


def simulate(ts_all, te_all, lamb_all, num_paths):
  '''Range over a number of independent products.

  :param ts_all: DistArray
    Start dates for a series of swaptions.
  :param te_all: DistArray
    End dates for a series of swaptions.
  :param lamb_all: DistArray
    Parameter values for a series of swaptions.
  :param num_paths: Int
    Number of paths used in random walk.

  :rtype: DistArray

  '''
  swaptions = []
  i = 0
  for ts_a, te, lamb in zip(ts_all, te_all, lamb_all):
    for ts in ts_a:
      #start = time()
      print i
      time_structure = arange(None, 0, ts + DELTA, DELTA)
      maturity_structure = arange(None, 0, te, DELTA)

      ############# MODEL ###############
      # Variance reduction technique - Antithetic Variates.
      eps_tmp = randn(time_structure.shape[0] - 1, num_paths)
      eps = concatenate(eps_tmp, -eps_tmp, 1)

      # Forward LIBOR rates for the construction of the spot measure.
      f_kk = zeros((time_structure.shape[0], 2*num_paths))
      f_kk = assign(f_kk, np.s_[0, :], F_0)

      # Plane kxN of simulated LIBOR rates.
      f_kn = ones((maturity_structure.shape[0], 2*num_paths))*F_0

      # Simulations of the plane f_kn for each time step.
      for t in xrange(1, time_structure.shape[0]):
        f_kn_new = f_kn[1:, :]*exp(lamb*mu(f_kn, lamb)*DELTA-0.5*lamb*lamb *
            DELTA + lamb*eps[t - 1, :]*sqrt(DELTA))
        f_kk = assign(f_kk, np.s_[t, :], f_kn_new[0])
        f_kn = f_kn_new

      ############## PRODUCT ###############
      # Value of zero coupon bonds.
      zcb = ones((int((te-ts)/DELTA)+1, 2*num_paths))
      f_kn_modified = 1 + DELTA*f_kn
      for j in xrange(zcb.shape[0] - 1):
        zcb = assign(zcb, np.s_[j + 1], zcb[j] / f_kn_modified[j])

      # Swaption price at maturity.
      last_row = zcb[zcb.shape[0] - 1, :].reshape((20, ))
      swap_ts = maximum(1 - last_row - THETA*DELTA*expr.sum(zcb[1:], 0), 0)

      # Spot measure used for discounting.
      b_ts = ones((2*num_paths, ))
      tmp = 1 + DELTA * f_kk
      for j in xrange(int(ts/DELTA)):
        b_ts *= tmp[j].reshape((20, ))

      # Swaption price at time 0.
      swaption = swap_ts/b_ts

      # Save expected value in bps and std.
      me = mean((swaption[0:num_paths] + swaption[num_paths:])/2) * 10000
      st = std((swaption[0:num_paths] + swaption[num_paths:])/2)/sqrt(num_paths)*10000

      swaptions.append([me, st])
      #print time() - start
      i += 1
  return swaptions
<|MERGE_RESOLUTION|>--- conflicted
+++ resolved
@@ -26,11 +26,7 @@
 def mu(f, lamb):
   '''Auxiliary function.'''
   tmp = lamb*(DELTA*f[1:, :]) / (1 + DELTA*f[1:, :])  # Andreasen style
-<<<<<<< HEAD
-  return spartan.scan(tmp, None, np.cumsum, 0)
-=======
   return spartan.scan(tmp, np.sum, np.cumsum, axis=0)
->>>>>>> e63180e5
 
 
 def simulate(ts_all, te_all, lamb_all, num_paths):
